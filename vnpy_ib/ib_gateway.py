--- conflicted
+++ resolved
@@ -913,9 +913,7 @@
         self.history_condition.notify()
         self.history_condition.release()
 
-<<<<<<< HEAD
     def connect(self, host: str, port: int, clientid: int, account: str, query_options: bool) -> None:
-=======
     def connect(
         self,
         host: str,
@@ -923,7 +921,6 @@
         clientid: int,
         account: str
     ) -> None:
->>>>>>> 53cbf5ba
         """连接TWS"""
         if self.status:
             return
@@ -1222,11 +1219,7 @@
         """加载本地合约数据"""
         f = shelve.open(self.data_filepath)
         self.contracts = f.get("contracts", {})
-<<<<<<< HEAD
         self.contracts_details = f.get("contracts_details", {})
-=======
-        self.ib_contracts = f.get("ib_contracts", {})
->>>>>>> 53cbf5ba
         f.close()
 
         for contract in self.contracts.values():
@@ -1245,11 +1238,7 @@
 
         f = shelve.open(self.data_filepath)
         f["contracts"] = contracts
-<<<<<<< HEAD
         f["contracts_details"] = self.contracts_details
-=======
-        f["ib_contracts"] = self.ib_contracts
->>>>>>> 53cbf5ba
         f.close()
 
     def generate_symbol(self, ib_contract: Contract, detail: bool=False) -> str:
